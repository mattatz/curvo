--- conflicted
+++ resolved
@@ -945,34 +945,6 @@
         DefaultAllocator: Allocator<DimNameDiff<D, U1>>,
         T: ArgminFloat,
     {
-<<<<<<< HEAD
-        let mut uv = Vector2::new(self.u_knots_domain().0, self.v_knots_domain().0);
-        let mut min_dist = T::infinity();
-
-        /*
-        let tess = self.regular_tessellate(10, 10);
-        tess.points().iter().enumerate().for_each(|(i, pt)| {
-            let d = point - pt;
-            let d = d.norm_squared();
-            if d < min_dist {
-                min_dist = d;
-                uv = tess.uvs()[i];
-            }
-        });
-        */
-
-        let tess = self.tessellate(Some(AdaptiveTessellationOptions::<
-            T,
-            D,
-            crate::tessellation::DefaultDivider<T, D>,
-        >::default().with_min_divs_u((self.control_points().len() - 1) * 2).with_min_divs_v((self.control_points()[0].len() - 1) * 2)));
-        tess.points().iter().enumerate().for_each(|(i, pt)| {
-            let d = point - pt;
-            let d = d.norm_squared();
-            if d < min_dist {
-                min_dist = d;
-                uv = tess.uvs()[i];
-=======
         let uv = match hint {
             Some(uv) => Vector2::new(uv.0, uv.1),
             None => {
@@ -992,7 +964,6 @@
                     }
                 });
                 uv
->>>>>>> bc567b9e
             }
         };
         // println!("Initial guess: {:?}", uv);
